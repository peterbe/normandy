--- conflicted
+++ resolved
@@ -11,28 +11,20 @@
 } from 'redux-form';
 import { pick } from 'underscore';
 
-<<<<<<< HEAD
-import { makeApiRequest, recipeUpdated, recipeAdded, showNotification }
+import {
+  makeApiRequest,
+  recipeUpdated,
+  recipeAdded,
+  showNotification,
+  setSelectedRecipe,
+}
   from 'control/actions/ControlActions';
 import composeRecipeContainer from 'control/components/RecipeContainer';
 import { ControlField } from 'control/components/Fields';
 import HeartbeatFields from 'control/components/action_fields/HeartbeatFields';
 import ConsoleLogFields from 'control/components/action_fields/ConsoleLogFields';
 import JexlEnvironment from 'selfrepair/JexlEnvironment';
-=======
-import {
-  makeApiRequest,
-  recipeUpdated,
-  recipeAdded,
-  showNotification,
-  setSelectedRecipe,
-} from '../actions/ControlActions.js';
-import composeRecipeContainer from './RecipeContainer.js';
-import { ControlField } from './Fields.js';
-import HeartbeatFields from './action_fields/HeartbeatFields.js';
-import ConsoleLogFields from './action_fields/ConsoleLogFields.js';
-import JexlEnvironment from '../../selfrepair/JexlEnvironment.js';
->>>>>>> 2899efc3
+
 
 export const selector = formValueSelector('recipe');
 
@@ -52,14 +44,10 @@
       action: pt.string.isRequired,
       arguments: pt.object.isRequired,
     }),
-<<<<<<< HEAD
-  };
-=======
     // route prop passed from router
     route: pt.object,
   };
 
->>>>>>> 2899efc3
   static argumentsFields = {
     'console-log': ConsoleLogFields,
     'show-heartbeat': HeartbeatFields,
