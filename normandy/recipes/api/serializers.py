--- conflicted
+++ resolved
@@ -5,14 +5,9 @@
 
 from normandy.base.api.serializers import UserSerializer
 from normandy.recipes.api.fields import ActionImplementationHyperlinkField
-<<<<<<< HEAD
 from normandy.recipes.models import (
     Action, Approval, ApprovalRequest, ApprovalRequestComment, Recipe, Signature)
-=======
-from normandy.recipes.models import (Action, Recipe, Approval, ApprovalRequest,
-                                     ApprovalRequestComment)
 from normandy.recipes.validators import JSONSchemaValidator
->>>>>>> 5030a10c
 
 
 class ActionSerializer(serializers.ModelSerializer):
@@ -166,7 +161,7 @@
             'id',
             'date_created',
             'recipe',
-<<<<<<< HEAD
+            'comment',
         ]
 
 
@@ -190,8 +185,4 @@
         fields = ['signature', 'recipe']
 
     def get_recipe(self, recipe):
-        return RecipeSerializer(recipe).data
-=======
-            'comment',
-        ]
->>>>>>> 5030a10c
+        return RecipeSerializer(recipe).data