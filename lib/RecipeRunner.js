const {prefs} = require('sdk/simple-prefs');
const {Cu} = require('chrome');
Cu.import('resource://gre/modules/Preferences.jsm'); /* globals Preferences */
Cu.import('resource://gre/modules/Timer.jsm'); /* globals setTimeout */
Cu.import('resource://gre/modules/Task.jsm'); /* globals Task */

const {Log} = require('./Log.js');
const {Http} = require('./Http.js');
const {NormandyDriver} = require('./NormandyDriver.js');
const {EnvExpressions} = require('./EnvExpressions.js');
const {NormandyApi} = require('./NormandyApi.js');

// const STARTUP_DELAY_MS = 5000;
const STARTUP_DELAY_MS = 0;

exports.RecipeRunner = {
  init() {
    if (this.checkPrefs()) {
      setTimeout(this.start.bind(this), STARTUP_DELAY_MS);
    }
  },

  checkPrefs() {
    // Only run if Unified Telemetry is enabled.
    if (!Preferences.get('toolkit.telemetry.unified', false)) {
      Log.info('Disabling RecipeRunner because Unified Telemetry is disabled.');
      return false;
    }

    if (!prefs.enabled) {
      Log.info('Recipe Client is disabled.');
      return false;
    }

    if (!prefs.api_url.startsWith('https://')) {
      Log.error(`Non HTTPS URL provided: ${prefs.api_url}`);
      return false;
    }

    return true;
  },

  start: Task.async(function* () {
    let recipes;
    try {
      recipes = yield NormandyApi.fetchRecipes({enabled: true});
    } catch (e) {
<<<<<<< HEAD
      const api_url = Preferences.get('extensions.recipeclient.api_url', null);
      Log.error(`Could not fetch recipes from ${api_url}: ${e}`);
=======
      Log.error(`Could not fetch recipes from ${prefs.api_url}`);
>>>>>>> 92d30c23
      return;
    }

    let extraContext;
    try {
      extraContext = yield this.getExtraContext();
    } catch (e) {
      extraContext = {};
    }

    for (let recipe of recipes) {
      if (yield this.checkFilter(recipe, extraContext)) {
        yield this.executeRecipe(recipe, extraContext);
      }
    }
  }),

  getExtraContext() {
    return NormandyApi.classifyClient()
    .then(clientData => ({normandy: clientData}));
  },

  /**
   * Evaluate a recipe's filter expression against the environment.
   * @param {object} recipe
   * @param {string} recipe.filter The expression to evaluate against the environment.
   * @param {object} extraContext Any extra context to provide to the filter environment.
   * @return {boolean} The result of evaluating the filter, cast to a bool.
   */
  checkFilter(recipe, extraContext) {
    let filter = recipe.filter_expression;
    if (!filter || filter === '') {
      Log.debug(`recipe "${recipe.name}" has no filter expression`);
      return Promise.resolve(true);
    } else {
      return EnvExpressions.eval(filter, extraContext)
      .then(result => {
        Log.debug(`Filter for "${recipe.name}": "${filter}" -> ${result}`);
        return !!result;
      })
      .catch(error => {
        Log.debug(`Error checking filter for "${recipe.name}"`);
        Log.debug(`Filter: "${filter}"`);
        Log.debug(`Error: "${error}"`);
      });
    }
  },

  /**
   * Execute a recipe by fetching it action and executing it.
   * @param  {Object} recipe A recipe to execute
   * @promise Resolves when the action has executed
   */
  executeRecipe: Task.async(function* (recipe, extraContext) {
    const sandbox = new Cu.Sandbox(null, {
      wantComponents: false,
      wantGlobalProperties: ['URL', 'URLSearchParams'],
    });

    sandbox.setTimeout = Cu.cloneInto(setTimeout, sandbox, {cloneFunctions: true});

    Log.debug('Loading action', recipe.action);
    let action = yield NormandyApi.fetchAction(recipe.action);

    Log.debug('Loading implementation from', action.implementation_url);
    let response = yield Http.get({url: action.implementation_url});

    Log.debug('Running action in sandbox');
    const actionScript = response.text;
    const registerActionScript = `
      function registerAction(name, Action) {
        let a = new Action(sandboxedDriver, sandboxedRecipe);
        a.execute()
        .catch(err => sandboxedDriver.log(err, 'error'));
      };

      window.registerAction = registerAction;
    `;

    const driver = new NormandyDriver(sandbox, extraContext);
    sandbox.sandboxedDriver = Cu.cloneInto(driver, sandbox, {cloneFunctions: true});
    sandbox.sandboxedRecipe = Cu.cloneInto(recipe, sandbox);
    sandbox.window = Cu.cloneInto({}, sandbox);

    Cu.evalInSandbox(registerActionScript, sandbox);
    Cu.evalInSandbox(actionScript, sandbox);
    Log.debug('Finished running action');
  }),
};<|MERGE_RESOLUTION|>--- conflicted
+++ resolved
@@ -45,12 +45,7 @@
     try {
       recipes = yield NormandyApi.fetchRecipes({enabled: true});
     } catch (e) {
-<<<<<<< HEAD
-      const api_url = Preferences.get('extensions.recipeclient.api_url', null);
-      Log.error(`Could not fetch recipes from ${api_url}: ${e}`);
-=======
       Log.error(`Could not fetch recipes from ${prefs.api_url}`);
->>>>>>> 92d30c23
       return;
     }
 
